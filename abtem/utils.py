--- conflicted
+++ resolved
@@ -48,14 +48,10 @@
 # def complex_exponential(x):
 #     return ne.evaluate('exp(1.j * x)')
 
-<<<<<<< HEAD
+
 def cosine_window(x, cutoff, rolloff, invert=False):
-
     rolloff *= cutoff
-=======
-def cosine_window(x, cutoff, rolloff=0., invert=False):
-    xp = cp.get_array_module(x)
->>>>>>> 133c8380
+
     # array = .5 * (1 + np.cos(np.pi * (x - cutoff + rolloff) / rolloff))
     if invert:
         array = .5 * (1 + xp.cos(xp.pi * (x - cutoff - rolloff) / rolloff))
@@ -185,7 +181,7 @@
     if not isinstance(arr_in, (np.ndarray, xp.ndarray)):
         raise TypeError("`arr_in` must be a numpy ndarray")
 
-    #xp = xp.get_array_module(arr_in)
+    # xp = xp.get_array_module(arr_in)
 
     ndim = arr_in.ndim
 
