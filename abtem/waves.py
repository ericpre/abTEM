from typing import Union, Sequence, Tuple

import h5py
import numpy as np
import pyfftw as fftw
from ase import Atoms
from tqdm.auto import tqdm

from abtem.bases import cached_method, Grid, Energy, cached_method_with_args, ArrayWithGridAndEnergy, Cache, \
<<<<<<< HEAD
    notify, ArrayWithGrid
from abtem.config import DTYPE, COMPLEX_DTYPE, FFTW_THREADS
=======
    notify, ArrayWithGrid, fftfreq
>>>>>>> ec42a471
from abtem.detect import DetectorBase
from abtem.plot import plot_image
from abtem.potentials import Potential, PotentialBase
from abtem.prism import window_and_collapse
from abtem.scan import GridScan, LineScan, CustomScan, ScanBase
from abtem.transfer import CTF, CTFBase
<<<<<<< HEAD
from abtem.utils import complex_exponential, fftfreq, BatchGenerator
=======
from abtem.utils import complex_exponential, BatchGenerator
from abtem.config import DTYPE, COMPLEX_DTYPE, FFTW_THREADS
from abtem.plot import plot_image
>>>>>>> ec42a471


class Propagator(Grid, Energy, Cache):
    """
    Propagator object.

    The propagator object represents a 2d Fresnel propagator in Fourier space.

    Parameters
    ----------
    extent : one or two float
        Lateral extent of propagator [Å]
    gpts : one or two int
        Number of grid points describing the propagator
    sampling : one or two float
        Lateral sampling of wave functions [1 / Å]
    energy : float
        Energy of electrons to be propagated [eV]
    """

    def __init__(self, extent=None, gpts=None, sampling=None, energy=None):
        super().__init__(gpts=gpts, extent=extent, sampling=sampling, energy=energy)

    @cached_method_with_args(('gpts', 'extent', 'sampling', 'energy'))
    def build(self, dz):
        self.check_is_grid_defined()
        self.check_is_energy_defined()
        kx = np.fft.fftfreq(self.gpts[0], self.sampling[0]).astype(DTYPE)
        ky = np.fft.fftfreq(self.gpts[1], self.sampling[1]).astype(DTYPE)
        k = (kx ** 2)[:, None] + (ky ** 2)[None]
        return complex_exponential(-k * np.pi * self.wavelength * dz)[None]


def multislice(waves, potential: Potential, in_place: bool = True, show_progress: bool = False):
    """
    The multislice algorithm.

    Parameters
    ----------
    waves : waves object
        Waves object to propagate through the potential.
    potential : potential object
        A potential object representing
    in_place : bool
        If true modify the array representing the wave in place, otherwise create a copy.
    show_progress : bool
        If true create a progress bar.
    Returns
    -------
    waves : waves object
        Updated waves object.
    """

    if not in_place:
        waves = waves.copy()

    waves.check_is_energy_defined()

    waves.match_grid(potential)
    waves.check_is_grid_defined()

    potential.check_is_grid_defined()

    propagator = Propagator(extent=potential.extent, gpts=potential.gpts, energy=waves.energy)

    # for i in tqdm(range(potential.num_slices), disable=not show_progress):
    #
    #     waves._array *= complex_exponential(waves.sigma * potential._get_slice_array(i))
    #     waves._array = np.fft.fft2(waves._array)
    #     waves._array *= propagator.build(potential.slice_thickness(i))
    #     waves._array = np.fft.ifft2(waves._array)

    fft_object_forward = fftw.FFTW(waves._array, waves._array, axes=(1, 2), threads=FFTW_THREADS,
                                   flags=('FFTW_ESTIMATE',))
    fft_object_backward = fftw.FFTW(waves._array, waves._array, axes=(1, 2), direction='FFTW_BACKWARD',
                                    threads=FFTW_THREADS, flags=('FFTW_ESTIMATE',))

    propagator = Propagator(extent=potential.extent, gpts=potential.gpts, energy=waves.energy)

    for i in tqdm(range(potential.num_slices), disable=not show_progress):
        waves._array *= complex_exponential(waves.sigma * potential._get_slice_array(i))
        fft_object_forward()
        waves._array *= propagator.build(potential.slice_thickness(i))
        fft_object_backward()

    return waves


class Waves(ArrayWithGridAndEnergy):
    """
    Waves object.

    The waves object can define a stack of n arbitrary 2d wavefunctions of shape (w, h) defined by a (n, w, h) complex
    numpy array.

    Parameters
    ----------
    array : complex ndarray of shape (n, gpts_x, gpts_y)
        Stack of n complex wave functions
    extent : sequence of float, float, optional
        Lateral extent of wave functions [Å]
    sampling : sequence of float, float, optional
        Lateral sampling of wave functions [1 / Å]
    energy : float, optional
        Wave function energy [eV]
    """

    def __init__(self, array: np.ndarray, extent: Union[float, Sequence[float]] = None,
                 sampling: Union[float, Sequence[float]] = None, energy: float = None):

        if len(array.shape) == 2:
            array = array[None]

        super().__init__(array=array, spatial_dimensions=2, extent=extent, sampling=sampling, energy=energy)

    def apply_ctf(self, ctf=None, in_place=False, **kwargs):
        """
        Apply the aberrations defined by a CTF object to wave function.

        Parameters
        ----------
        ctf : CTF object
            Contrast Transfer Function object to be applied
        in_place : bool
            If true modify the array representing the wave in place, otherwise create a copy.
        kwargs :

        Returns
        -------
        Waves
            The wave functions with aberrations applied.
        """

        if not in_place:
            waves = self.copy()
        else:
            waves = self

        if ctf is not None:
            waves.match_grid(ctf)

        else:
            ctf = CTF(**kwargs, extent=self.extent, gpts=self.gpts, energy=self.energy)

        waves.check_is_grid_defined()
        waves.check_is_energy_defined()

        fft_object_forward = fftw.FFTW(waves._array, waves._array, axes=(1, 2), threads=FFTW_THREADS,
                                       flags=('FFTW_ESTIMATE',))
        fft_object_backward = fftw.FFTW(waves._array, waves._array, axes=(1, 2), direction='FFTW_BACKWARD',
                                        threads=FFTW_THREADS, flags=('FFTW_ESTIMATE',))

        fft_object_forward()
        waves._array[:] *= ctf.get_array()
        fft_object_backward()

        return waves

    def multislice(self, potential, in_place: bool = False, show_progress: bool = True):
        """
        Propagate the wave function through a potential using the multislice

        Parameters
        ----------
        potential : Potential object or Atoms object
            The potential to propaget the waves through.
        in_place : bool
            Modify the wavefunction arrays in place.
        show_progress : bool
            If true create a progress bar.

        Returns
        -------
        Waves object
            Wave functions after multislice propagation through the potential.

        """

        return multislice(self, potential, in_place=in_place, show_progress=show_progress)

    def write(self, path) -> None:
        """
        Write Waves object to file.

        Parameters
        ----------
        path : str
            Path of the file to write to.

        Returns
        -------
        None
        """
        np.savez(path, array=self.array, extent=self.extent, energy=self.energy)

    @staticmethod
    def read(path) -> 'Waves':
        """
        Read Waves object from file.

        Parameters
        ----------
        path : str
            Path of the file to read.

        Returns
        -------
        Waves object
            Wave function saved in specified file.
        """
        npzfile = np.load(path)
        return Waves(npzfile['array'], extent=npzfile['extent'], energy=npzfile['energy'])

    def __getitem__(self, item):
        new_copy = self.copy(copy_array=False)
        new_copy._array = new_copy._array[item]

        if len(new_copy._array.shape) == 2:
            new_copy._array = np.expand_dims(new_copy._array, 0)

        return new_copy

    def copy(self, copy_array=True) -> 'Waves':
        """
        Return a copy.

        Parameters
        ----------
        copy_array : bool
            If true copy the underlying numpy array.

        Returns
        -------
        Waves object
            A copy of itself.
        """
        try:
            extent = self.extent.copy()
        except AttributeError:
            extent = self.extent

        if copy_array:
            array = self.array.copy()
        else:
            array = self.array

        new = self.__class__(array=array, extent=extent, energy=self.energy)
        return new

    def show(self, **kwargs):
        plot_image(self, **kwargs)


class PlaneWaves(Grid, Energy, Cache):
    """
    Plane waves object

    The plane waves object can represent a stack of plane waves.

    Parameters
    ----------
    num_waves : int
        Number of plane waves in stack
    extent : sequence of float, float, optional
        Lateral extent of wave functions [Å]
    gpts : sequence of int, int, optional
        Number of grid points describing the wave functions
    sampling : sequence of float, float, optional
        Lateral sampling of wave functions [1 / Å]
    energy : float, optional
        Energy of electrons represented by wave functions [eV]
    """

    def __init__(self, num_waves=1, extent=None, gpts=None, sampling=None, energy=None):
        self._num_waves = num_waves
        super().__init__(extent=extent, gpts=gpts, sampling=sampling, dimensions=2, energy=energy)

    @property
    def num_waves(self) -> int:
        return self._num_waves

    @num_waves.setter
    @notify
    def num_waves(self, value: int):
        self._num_waves = value

    def multislice(self, potential, show_progress=True):
        if isinstance(potential, Atoms):
            potential = Potential(atoms=potential)

        potential.match_grid(self)

        return self.build().multislice(potential, in_place=True, show_progress=show_progress)

    @cached_method()
    def build(self):
        if self.gpts is None:
            raise RuntimeError('gpts not defined')

        array = np.ones((self.num_waves, self.gpts[0], self.gpts[1]), dtype=COMPLEX_DTYPE)
        return Waves(array, extent=self.extent, energy=self.energy)

    def copy(self):
        return self.__class__(num_waves=self.num_waves, extent=self.extent, gpts=self.gpts, sampling=self.sampling,
                              energy=self.energy)


def _do_scan(probe, scan_waves_maker: callable, scan: ScanBase, detectors: Union[Sequence[DetectorBase], DetectorBase],
             max_batch: int, show_progress: bool = True):
    if not isinstance(detectors, Sequence):
        detectors = [detectors]

    for detector in detectors:
        detector.extent = probe.probe_extent
        detector.gpts = probe.probe_shape
        detector.energy = probe.energy
        scan.open_measurements(detector)

    for start, stop, positions in tqdm(scan.generate_positions(max_batch),
                                       total=int(np.ceil(np.prod(scan.gpts) / max_batch)),
                                       disable=not show_progress):
        waves = scan_waves_maker(probe, positions)

        for detector in detectors:
            if detector.export is not None:
                with h5py.File(detector.export, 'a') as f:
                    f['data'][start:start + stop] = detector.detect(waves)

            else:
                scan.measurements[detector][start:start + stop] = detector.detect(waves)

    for detector in detectors:
        scan.finalize_measurements(detector)

    return scan


class ProbeWaves(CTF):
    """
    Probe waves object

    The probe waves object can represent a stack of electron probe wave function for simulating scanning transmission
    electron microscopy.

    Parameters
    ----------
    semiangle_cutoff : float
        Convergence semi-angle [rad.].
    rolloff : float
        Softens the cutoff. A value of 0 gives a hard cutoff, while 1 gives the softest possible cutoff.
    focal_spread : float
        The focal spread due to, among other factors, chromatic aberrations and lens current instabilities.
    parameters : dict
        The parameters describing the phase aberrations using polar notation or the alias. See the documentation for the
        CTF object for a more detailed description. Convert from cartesian to polar parameters using
        ´utils.cartesian2polar´.
    normalize : bool
        If true normalize the absolute square of probe array.
    extent : sequence of float, float, optional
        Lateral extent of wavefunctions [Å].
    gpts : sequence of int, int, optional
        Number of grid points describing the wavefunctions
    sampling : sequence of float, float, optional
        Lateral sampling of wavefunctions [1 / Å].
    energy : float, optional
        Waves energy [eV].
    **kwargs
        Provide the aberration coefficients as keyword arguments.

    """

    def __init__(self, semiangle_cutoff: float = np.inf, rolloff: float = 0., focal_spread: float = 0.,
                 angular_spread: float = 0., parameters: dict = None,
                 normalize: bool = False,
                 extent: Union[float, Sequence[float]] = None,
                 gpts: Union[int, Sequence[int]] = None,
                 sampling: Union[float, Sequence[float]] = None,
                 energy: float = None,
                 **kwargs):

        self._normalize = normalize

        super().__init__(semiangle_cutoff=semiangle_cutoff, rolloff=rolloff, focal_spread=focal_spread,
                         angular_spread=angular_spread,
                         parameters=parameters, extent=extent, gpts=gpts, sampling=sampling, energy=energy, **kwargs)

    @property
    def normalize(self) -> bool:
        return self._normalize

    @normalize.setter
    def normalize(self, value: bool):
        self._normalize = value

    def get_image(self):
        return self.build().get_image()

    @property
    def probe_extent(self):
        return self.extent

    @property
    def probe_shape(self):
        return self.gpts

    def fwhm(self):
        from abtem.analyse import fwhm
        return fwhm(self)

    def _translation_multiplier(self, positions):
        kx, ky = fftfreq(self)
        kx = kx.reshape((1, -1, 1))
        ky = ky.reshape((1, 1, -1))
        x = positions[:, 0].reshape((-1,) + (1, 1))
        y = positions[:, 1].reshape((-1,) + (1, 1))
        return complex_exponential(2 * np.pi * (kx * x + ky * y))

    def build_at(self, positions: Sequence[Sequence[float]] = None) -> Waves:
        self.check_is_grid_defined()
        self.check_is_energy_defined()

        if positions is None:
            positions = np.zeros((1, 2), dtype=DTYPE)
        else:
            positions = np.array(positions, dtype=DTYPE)

        if len(positions.shape) == 1:
            positions = np.expand_dims(positions, axis=0)

        temp = fftw.empty_aligned((len(positions), self.gpts[0], self.gpts[1]), dtype=COMPLEX_DTYPE)
        fft_object = fftw.FFTW(temp, temp, axes=(1, 2), threads=FFTW_THREADS)

        temp[:] = super().get_array() * self._translation_multiplier(positions)
        fft_object()

        if self.normalize:
            temp[:] = temp / np.sum(np.abs(temp) ** 2, axis=(1, 2), keepdims=True) * np.prod(temp.shape[1:])

        return Waves(temp, extent=self.extent, energy=self.energy)

    def build(self):
        waves = super().build()
        waves._array = np.fft.fftshift(np.fft.fft2(waves._array))
        return waves

    def get_ctf(self) -> CTF:
        return super().build()

    def _get_scan_waves_maker(self, potential):
        self.match_grid(potential)

        def scan_waves_func(waves, positions):
            waves = waves.build_at(positions)
            waves.multislice(potential=potential, in_place=True, show_progress=False)
            return waves

        return scan_waves_func

    def custom_scan(self, potential: Union[Atoms, PotentialBase],
                    detectors: Union[Sequence[DetectorBase], DetectorBase],
                    positions: Sequence[Sequence[float]],
                    show_progress: bool = True):

        scan = CustomScan(positions=positions)
        return _do_scan(self, self._get_scan_waves_maker(potential), scan=scan, detectors=detectors, max_batch=1,
                        show_progress=show_progress)

    def line_scan(self, potential: Union[Atoms, PotentialBase],
                  detectors: Union[Sequence[DetectorBase], DetectorBase],
                  start: Sequence[float], end: Sequence[float], gpts: int = None, sampling: float = None,
                  endpoint: bool = True, max_batch: int = 1, show_progress: bool = True):

        if isinstance(potential, Atoms):
            potential = Potential(atoms=potential)

        if self.extent is None:
            self.extent = potential.extent

        if self.gpts is None:
            self.gpts = potential.gpts

        if potential.gpts is None:
            potential.gpts = self.gpts

        elif np.any(potential.gpts != self.gpts):
            raise RuntimeError('inconsistent grid points')

        scan = LineScan(start=start, end=end, gpts=gpts, sampling=sampling, endpoint=endpoint)
        return _do_scan(self, self._get_scan_waves_maker(potential), scan=scan, detectors=detectors,
                        max_batch=max_batch,
                        show_progress=show_progress)

    def grid_scan(self, potential: Union[Atoms, PotentialBase],
                  detectors: Union[Sequence[DetectorBase], DetectorBase],
                  start: Sequence[float], end: Sequence[float], gpts: Union[int, Sequence[int]] = None,
                  sampling: Union[float, Sequence[float]] = None, endpoint: bool = False, max_batch: int = 1,
                  show_progress: bool = True):

        if isinstance(potential, Atoms):
            potential = Potential(potential)

        if self.extent is None:
            self.extent = potential.extent

        if self.gpts is None:
            self.gpts = potential.gpts

        if potential.gpts is None:
            potential.gpts = self.gpts

        if start is None:
            start = potential.origin

        if end is None:
            end = potential.extent

        scan = GridScan(start=start, end=end, gpts=gpts, sampling=sampling, endpoint=endpoint)

        return _do_scan(self, self._get_scan_waves_maker(potential), scan=scan, detectors=detectors,
                        max_batch=max_batch, show_progress=show_progress)


def _prism_translate(positions, kx, ky):
    """
    Create Fourier space translation multiplier.

    Parameters
    ----------
    positions : Nx2 numpy array
    kx :
    ky :

    Returns
    -------

    """
    return complex_exponential(2 * np.pi * (kx[None] * positions[:, 0, None] + ky[None] * positions[:, 1, None]))


class ScatteringMatrix(ArrayWithGrid, CTFBase, Cache):
    """
    Scattering matrix object

    The scattering matrix object represents a plane wave expansion of a scanning transmission electron microscopy probe.

    Parameters
    ----------
    array : 3d numpy array
        The array representation of the scattering matrix.
    interpolation : int

    expansion_cutoff : float
        The angular cutoff of the plane wave expansion.
    kx : sequence of floats
        The
    ky : sequence of floats
    extent : two floats, float, optional
        Lateral extent of the scattering matrix, if the unit cell of the atoms is too small it will be repeated. Units of Angstrom.
    sampling : two floats, float, optional
        Lateral sampling of the scattering matrix. Units of 1 / Angstrom.
    energy :
    always_recenter :
    """

    def __init__(self, array: np.ndarray, interpolation: int, expansion_cutoff: float, kx: np.ndarray, ky: np.ndarray,
                 extent: Union[float, Sequence[float]] = None,
                 sampling: Union[float, Sequence[float]] = None,
                 energy: float = None, always_recenter: bool = False):

        self._interpolation = interpolation
        self._expansion_cutoff = expansion_cutoff
        self._kx = kx
        self._ky = ky
        self.always_recenter = always_recenter

        super().__init__(array=array, spatial_dimensions=2, extent=extent, sampling=sampling, energy=energy)

    @property
    def kx(self) -> np.ndarray:
        return self._kx

    @property
    def ky(self) -> np.ndarray:
        return self._ky

    @property
    def interpolation(self) -> int:
        return self._interpolation

    @property
    def probe_extent(self):
        return self.probe_shape * self.sampling

    @property
    def probe_shape(self):
        return np.array((self.gpts[0] // self.interpolation, self.gpts[1] // self.interpolation))

    def build_at(self, positions: Sequence[Sequence[float]]) -> Waves:
        coefficients = super().get_array()[0] * _prism_translate(positions, self.kx, self.ky)

        if (self.interpolation > 1) | self.always_recenter:
            window_shape = (len(positions), self.gpts[0] // self.interpolation, self.gpts[1] // self.interpolation)
            window = np.zeros(window_shape, dtype=np.complex)

            corners = np.round(positions / self.sampling - np.floor_divide(window.shape[1:], 2)).astype(np.int)
            corners = np.remainder(corners, self.gpts)

            window_and_collapse(self.array, window, corners, coefficients)
        else:
            window = (self.array[None] * coefficients[:, :, None, None]).sum(1)

        return Waves(window, extent=self.extent, energy=self.energy)

    def _get_scan_waves_maker(self):
        def scan_waves_func(waves, positions):
            waves = waves.build_at(positions)
            return waves

        return scan_waves_func

    def build(self):
        return Waves(np.fft.fftshift(self.array.sum(0)), extent=self.extent, energy=self.energy)

    @cached_method(('extent', 'gpts', 'sampling', 'energy'))
    def get_alpha(self):
        return np.sqrt(self._kx ** 2 + self._ky ** 2) * self.wavelength

    @cached_method(('extent', 'gpts', 'sampling', 'energy'))
    def get_phi(self):
        return np.arctan2(self._kx, self._ky)

    def multislice(self, potential, in_place=True, show_progress=False):
        return multislice(self, potential, in_place=in_place, show_progress=show_progress)

    def custom_scan(self, detectors: Union[Sequence[DetectorBase], DetectorBase],
                    positions: Sequence[Sequence[float]],
                    show_progress: bool = True):

        scan = CustomScan(positions=positions)

        return _do_scan(self, self._get_scan_waves_maker(), scan=scan, detectors=detectors, max_batch=1,
                        show_progress=show_progress)

    def line_scan(self, detectors: Union[Sequence[DetectorBase], DetectorBase],
                  start: Sequence[float], end: Sequence[float], gpts: int = None, sampling: float = None,
                  endpoint: bool = True, max_batch: int = 1, show_progress: bool = True):

        scan = LineScan(start=start, end=end, gpts=gpts, sampling=sampling, endpoint=endpoint)
        return _do_scan(self, self._get_scan_waves_maker(), scan=scan, detectors=detectors, max_batch=max_batch,
                        show_progress=show_progress)

    def grid_scan(self, detectors: Union[Sequence[DetectorBase], DetectorBase],
                  start: Sequence[float], end: Sequence[float], gpts: Union[int, Sequence[int]] = None,
                  sampling: Union[float, Sequence[float]] = None, endpoint: bool = True, max_batch: int = 1,
                  show_progress: bool = True):

        if start is None:
            start = np.zeros(2, dtype=DTYPE)

        if end is None:
            end = self.extent

        scan = GridScan(start=start, end=end, gpts=gpts, sampling=sampling, endpoint=endpoint)

        return _do_scan(self, self._get_scan_waves_maker(), scan=scan, detectors=detectors, max_batch=max_batch,
                        show_progress=show_progress)


class PrismWaves(Grid, Energy, Cache):

    def __init__(self, expansion_cutoff: float, interpolation: int = 1,
                 extent: Union[float, Sequence[float]] = None,
                 gpts: Union[int, Sequence[int]] = None,
                 sampling: Union[float, Sequence[float]] = None,
                 energy: float = None, always_recenter: bool = False):

        """

        Parameters
        ----------
        expansion_cutoff :
        interpolation :
        extent :
        gpts :
        sampling :
        energy :
        always_recenter :
        """

        if not isinstance(interpolation, int):
            raise ValueError('interpolation factor must be int')

        self._interpolation = interpolation
        self._expansion_cutoff = expansion_cutoff
        self.always_recenter = always_recenter

        super().__init__(extent=extent, gpts=gpts, sampling=sampling, energy=energy)

    @property
    def expansion_cutoff(self) -> float:
        return self._expansion_cutoff

    @expansion_cutoff.setter
    @notify
    def expansion_cutoff(self, value: float):
        self._expansion_cutoff = value

    @property
    def interpolation(self) -> int:
        return self._interpolation

    @interpolation.setter
    @notify
    def interpolation(self, value: int):
        self._interpolation = value

    @cached_method()
    def get_spatial_frequencies(self) -> Tuple[np.ndarray, np.ndarray]:
        self.check_is_grid_defined()
        self.check_is_energy_defined()

        n_max = np.ceil(self.expansion_cutoff / (self.wavelength / self.extent[0] * self.interpolation))
        m_max = np.ceil(self.expansion_cutoff / (self.wavelength / self.extent[1] * self.interpolation))

        kx = np.arange(-n_max, n_max + 1) / self.extent[0] * self.interpolation
        ky = np.arange(-m_max, m_max + 1) / self.extent[1] * self.interpolation

        mask = kx[:, None] ** 2 + ky[None, :] ** 2 < (self.expansion_cutoff / self.wavelength) ** 2
        kx, ky = np.meshgrid(kx, ky, indexing='ij')

        return kx[mask], ky[mask]

    def multislice(self, potential, show_progress=True) -> ScatteringMatrix:

        if isinstance(potential, Atoms):
            potential = Potential(atoms=potential)

        if self.extent is None:
            self.extent = potential.extent

        if self.gpts is None:
            self.gpts = potential.gpts

        return self.build().multislice(potential, in_place=True, show_progress=show_progress)

    def generate_expansion(self, max_batch: int = None):
        self.check_is_grid_defined()
        self.check_is_energy_defined()

        kx, ky = self.get_spatial_frequencies()
        x = np.linspace(0, self.extent[0], self.gpts[0], endpoint=self.endpoint)
        y = np.linspace(0, self.extent[1], self.gpts[1], endpoint=self.endpoint)

        if max_batch is None:
            max_batch = len(kx)

        batch_generator = BatchGenerator(len(kx), max_batch)

        for start, length in batch_generator.generate():
            kx_batch = kx[start:start + length]
            ky_batch = ky[start:start + length]
            yield ScatteringMatrix(complex_exponential(-2 * np.pi *
                                                       (kx_batch[:, None, None] * x[None, :, None] +
                                                        ky_batch[:, None, None] * y[None, None, :])),
                                   interpolation=self.interpolation, expansion_cutoff=self.expansion_cutoff,
                                   extent=self.extent, energy=self.energy, kx=kx_batch, ky=ky_batch,
                                   always_recenter=self.always_recenter)

    def build(self) -> ScatteringMatrix:
        return next(self.generate_expansion())<|MERGE_RESOLUTION|>--- conflicted
+++ resolved
@@ -7,25 +7,15 @@
 from tqdm.auto import tqdm
 
 from abtem.bases import cached_method, Grid, Energy, cached_method_with_args, ArrayWithGridAndEnergy, Cache, \
-<<<<<<< HEAD
-    notify, ArrayWithGrid
+    notify, ArrayWithGrid, fftfreq
 from abtem.config import DTYPE, COMPLEX_DTYPE, FFTW_THREADS
-=======
-    notify, ArrayWithGrid, fftfreq
->>>>>>> ec42a471
 from abtem.detect import DetectorBase
 from abtem.plot import plot_image
 from abtem.potentials import Potential, PotentialBase
 from abtem.prism import window_and_collapse
 from abtem.scan import GridScan, LineScan, CustomScan, ScanBase
 from abtem.transfer import CTF, CTFBase
-<<<<<<< HEAD
-from abtem.utils import complex_exponential, fftfreq, BatchGenerator
-=======
 from abtem.utils import complex_exponential, BatchGenerator
-from abtem.config import DTYPE, COMPLEX_DTYPE, FFTW_THREADS
-from abtem.plot import plot_image
->>>>>>> ec42a471
 
 
 class Propagator(Grid, Energy, Cache):
